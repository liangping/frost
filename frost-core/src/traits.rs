--- conflicted
+++ resolved
@@ -121,20 +121,15 @@
     /// [`ScalarBaseMult()`]: https://www.ietf.org/archive/id/draft-irtf-cfrg-frost-14.html#section-3.1-3.5
     fn generator() -> Self::Element;
 
-<<<<<<< HEAD
+    /// Check if element is odd
+    #[allow(unused)]
+    fn y_is_odd(element: &Self::Element) -> bool {
+        panic!("Not implemented");
+    }
+
     /// A member function of a group _G_ that maps an [`Element`] to a unique
     /// byte array buf of fixed length Ne. This function raises an error if the
     /// element is the identity element of the group.
-=======
-    /// Check if element is odd
-    #[allow(unused)]
-    fn y_is_odd(element: &Self::Element) -> bool {
-        panic!("Not implemented");
-    }
-
-    /// A member function of a group _G_ that maps an [`Element`] to a unique byte array buf of
-    /// fixed length Ne.
->>>>>>> ba34a4e5
     ///
     /// <https://www.ietf.org/archive/id/draft-irtf-cfrg-frost-14.html#section-3.1-3.6>
     fn serialize(element: &Self::Element) -> Result<Self::Serialization, GroupError>;
@@ -244,11 +239,7 @@
         signature: &Signature<Self>,
         public_key: &VerifyingKey<Self>,
     ) -> Result<(), Error<Self>> {
-<<<<<<< HEAD
-        let c = crate::challenge::<Self>(&signature.R, public_key, msg)?;
-=======
         let c = <Self>::challenge(&signature.R, public_key, msg);
->>>>>>> ba34a4e5
 
         public_key.verify_prehashed(c, signature)
     }
