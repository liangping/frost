--- conflicted
+++ resolved
@@ -1,11 +1,7 @@
 //! Schnorr signatures over prime order groups (or subgroups)
 
-<<<<<<< HEAD
-use alloc::{string::ToString, vec::Vec};
-=======
 use debugless_unwrap::DebuglessUnwrap;
 use derive_getters::Getters;
->>>>>>> ba34a4e5
 
 use crate::{Ciphersuite, Element, Error, Field, Group, Scalar};
 
