--- conflicted
+++ resolved
@@ -54,7 +54,11 @@
         Self::nonce_generate_from_random_bytes(secret, random_bytes)
     }
 
-<<<<<<< HEAD
+    /// Negate `Nonce`.
+    pub fn negate(&mut self) {
+        self.0 = <<C::Group as Group>::Field>::negate(&self.0);
+    }
+
     fn from_scalar(scalar: <<<C as Ciphersuite>::Group as Group>::Field as Field>::Scalar) -> Self {
         Self(SerializableScalar(scalar))
     }
@@ -63,11 +67,6 @@
         self,
     ) -> <<<C as Ciphersuite>::Group as Group>::Field as Field>::Scalar {
         self.0 .0
-=======
-    /// Negate `Nonce`.
-    pub fn negate(&mut self) {
-        self.0 = <<C::Group as Group>::Field>::negate(&self.0);
->>>>>>> ba34a4e5
     }
 
     /// Generates a nonce from the given random bytes.
@@ -259,6 +258,22 @@
             commitments,
         }
     }
+
+    /// Gets the hiding [`Nonce`]
+    pub fn hiding(&self) -> &Nonce<C> {
+        &self.hiding
+    }
+
+    /// Gets the binding [`Nonce`]
+    pub fn binding(&self) -> &Nonce<C> {
+        &self.binding
+    }
+
+    /// Negate `SigningShare`.
+    pub fn negate_nonces(&mut self) {
+        self.binding.negate();
+        self.hiding.negate();
+    }
 }
 
 impl<C> Debug for SigningNonces<C>
@@ -286,12 +301,6 @@
     /// Deserialize the struct from a slice of bytes.
     pub fn deserialize(bytes: &[u8]) -> Result<Self, Error<C>> {
         Deserialize::deserialize(bytes)
-    }
-
-    /// Negate `SigningShare`.
-    pub fn negate_nonces(&mut self) {
-        self.binding.negate();
-        self.hiding.negate();
     }
 }
 
