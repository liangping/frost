--- conflicted
+++ resolved
@@ -34,11 +34,7 @@
         M: AsRef<[u8]>,
     {
         // Compute c now to avoid dependency on the msg lifetime.
-<<<<<<< HEAD
-        let c = crate::challenge(&sig.R, &vk, msg.as_ref())?;
-=======
         let c = <C>::challenge(&sig.R, &vk, msg.as_ref());
->>>>>>> ba34a4e5
 
         Ok(Self { vk, sig, c })
     }
@@ -140,11 +136,7 @@
             Rs.push(R);
 
             VK_coeffs.push(<<C::Group as Group>::Field>::zero() + (blind * item.c.0));
-<<<<<<< HEAD
-            VKs.push(item.vk.to_element());
-=======
             VKs.push(vk);
->>>>>>> ba34a4e5
         }
 
         let scalars = core::iter::once(&P_coeff_acc)
