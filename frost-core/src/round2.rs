--- conflicted
+++ resolved
@@ -72,10 +72,6 @@
         group_commitment: &frost::GroupCommitment<C>,
         verifying_key: &frost::VerifyingKey<C>,
     ) -> Result<(), Error<C>> {
-<<<<<<< HEAD
-        if (<C::Group>::generator() * self.to_scalar())
-            != (group_commitment_share.0 + (verifying_share.to_element() * challenge.0 * lambda_i))
-=======
         let mut commitment_share = group_commitment_share.0;
         let mut vsh = verifying_share.0;
         if <C>::is_need_tweaking() {
@@ -90,7 +86,6 @@
         }
         if (<C::Group>::generator() * self.share)
             != (commitment_share + (vsh * challenge.0 * lambda_i))
->>>>>>> ba34a4e5
         {
             return Err(Error::InvalidSignatureShare {
                 culprit: identifier,
@@ -113,6 +108,8 @@
 }
 
 /// Compute the signature share for a signing operation.
+#[cfg_attr(feature = "internals", visibility::make(pub))]
+#[cfg_attr(docsrs, doc(cfg(feature = "internals")))]
 pub fn compute_signature_share<C: Ciphersuite>(
     signer_nonces: &round1::SigningNonces<C>,
     binding_factor: BindingFactor<C>,
