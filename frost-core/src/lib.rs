--- conflicted
+++ resolved
@@ -75,29 +75,21 @@
     C: Ciphersuite,
 {
     /// Creates a challenge from a scalar.
-<<<<<<< HEAD
     #[cfg_attr(feature = "internals", visibility::make(pub))]
     #[cfg_attr(docsrs, doc(cfg(feature = "internals")))]
     #[allow(dead_code)]
     pub(crate) fn from_scalar(
-=======
-    pub fn from_scalar(
->>>>>>> ba34a4e5
         scalar: <<<C as Ciphersuite>::Group as Group>::Field as Field>::Scalar,
     ) -> Self {
         Self(scalar)
     }
 
     /// Return the underlying scalar.
-<<<<<<< HEAD
     #[cfg_attr(feature = "internals", visibility::make(pub))]
     #[cfg_attr(docsrs, doc(cfg(feature = "internals")))]
     pub(crate) fn to_scalar(
         self,
     ) -> <<<C as Ciphersuite>::Group as Group>::Field as Field>::Scalar {
-=======
-    pub fn to_scalar(self) -> <<<C as Ciphersuite>::Group as Group>::Field as Field>::Scalar {
->>>>>>> ba34a4e5
         self.0
     }
 }
@@ -624,6 +616,15 @@
         z = <C>::aggregate_tweak_z(z, &challenge, &pubkeys.verifying_key.element);
     }
 
+    if <C>::is_need_tweaking() {
+        let challenge = <C>::challenge(
+            &group_commitment.0,
+            &pubkeys.verifying_key,
+            signing_package.message().as_slice(),
+        );
+        z = <C>::aggregate_tweak_z(z, &challenge, &pubkeys.verifying_key.element);
+    }
+
     let signature = Signature {
         R: group_commitment.0,
         z,
